/**
 * Licensed to the Apache Software Foundation (ASF) under one
 * or more contributor license agreements.  See the NOTICE file
 * distributed with this work for additional information
 * regarding copyright ownership.  The ASF licenses this file
 * to you under the Apache License, Version 2.0 (the
 * "License"); you may not use this file except in compliance
 * with the License.  You may obtain a copy of the License at
 * <p>
 * http://www.apache.org/licenses/LICENSE-2.0
 * <p>
 * Unless required by applicable law or agreed to in writing, software
 * distributed under the License is distributed on an "AS IS" BASIS,
 * WITHOUT WARRANTIES OR CONDITIONS OF ANY KIND, either express or implied.
 * See the License for the specific language governing permissions and
 * limitations under the License.
 */
package org.apache.hadoop.ozone.om.helpers;

import org.apache.hadoop.hdds.client.BlockID;
import org.apache.hadoop.hdds.client.ECReplicationConfig;
import org.apache.hadoop.hdds.client.RatisReplicationConfig;
import org.apache.hadoop.hdds.client.ReplicationConfig;
import org.apache.hadoop.hdds.client.StandaloneReplicationConfig;
import org.apache.hadoop.hdds.protocol.proto.HddsProtos.ReplicationFactor;
import org.apache.hadoop.hdds.scm.pipeline.Pipeline;
import org.apache.hadoop.hdds.scm.pipeline.PipelineID;
import org.apache.hadoop.ozone.ClientVersion;
import org.apache.hadoop.ozone.OzoneAcl;
import org.apache.hadoop.ozone.om.helpers.OmKeyInfo.Builder;
import org.apache.hadoop.ozone.protocol.proto.OzoneManagerProtocolProtos;
import org.apache.hadoop.ozone.security.acl.IAccessAuthorizer;
import org.apache.hadoop.util.Time;
import org.junit.Assert;
import org.junit.Test;

import java.util.ArrayList;
import java.util.Arrays;
import java.util.Collections;
import java.util.List;

<<<<<<< HEAD
import static org.apache.hadoop.hdds.protocol.proto.HddsProtos.ReplicationFactor.THREE;
import static org.apache.hadoop.hdds.protocol.proto.HddsProtos.ReplicationType.EC;
import static org.apache.hadoop.hdds.protocol.proto.HddsProtos.ReplicationType.RATIS;
import static org.apache.hadoop.ozone.ClientVersions.CURRENT_VERSION;
=======
>>>>>>> 75f55016
import static org.apache.hadoop.ozone.OzoneAcl.AclScope.ACCESS;

/**
 * Test OmKeyInfo.
 */
public class TestOmKeyInfo {

  @Test
  public void protobufConversion() {
    OmKeyInfo key =
        createOmKeyInfo(new RatisReplicationConfig(ReplicationFactor.THREE));

    OmKeyInfo keyAfterSerialization =
        OmKeyInfo.getFromProtobuf(key.getProtobuf(CURRENT_VERSION));

    Assert.assertEquals(key, keyAfterSerialization);
  }

  @Test
  public void getProtobufMessageEC() {
    OmKeyInfo key =
        createOmKeyInfo(new RatisReplicationConfig(ReplicationFactor.THREE));
    OzoneManagerProtocolProtos.KeyInfo omKeyProto =
        key.getProtobuf(CURRENT_VERSION);

    // No EC Config
    Assert.assertFalse(omKeyProto.hasEcReplicationConfig());
    Assert.assertEquals(THREE, omKeyProto.getFactor());
    Assert.assertEquals(RATIS, omKeyProto.getType());

    // Reconstruct object from Proto
    OmKeyInfo recovered = OmKeyInfo.getFromProtobuf(omKeyProto);
    Assert.assertEquals(RATIS,
        recovered.getReplicationConfig().getReplicationType());
    Assert.assertTrue(
        recovered.getReplicationConfig() instanceof RatisReplicationConfig);

    // EC Config
    key = createOmKeyInfo(new ECReplicationConfig(3, 2));
    omKeyProto = key.getProtobuf(CURRENT_VERSION);

    Assert.assertEquals(3, omKeyProto.getEcReplicationConfig().getData());
    Assert.assertEquals(2, omKeyProto.getEcReplicationConfig().getParity());
    Assert.assertFalse(omKeyProto.hasFactor());
    Assert.assertEquals(EC, omKeyProto.getType());

    // Reconstruct object from Proto
    recovered = OmKeyInfo.getFromProtobuf(omKeyProto);
    Assert.assertEquals(EC,
        recovered.getReplicationConfig().getReplicationType());
    Assert.assertTrue(
        recovered.getReplicationConfig() instanceof ECReplicationConfig);
    ECReplicationConfig config =
        (ECReplicationConfig) recovered.getReplicationConfig();
    Assert.assertEquals(3, config.getData());
    Assert.assertEquals(2, config.getParity());
  }

  private OmKeyInfo createOmKeyInfo(ReplicationConfig replicationConfig) {
    return new Builder()
        .setKeyName("key1")
        .setBucketName("bucket")
        .setVolumeName("vol1")
        .setCreationTime(123L)
        .setModificationTime(123L)
        .setDataSize(123L)
<<<<<<< HEAD
        .setReplicationConfig(replicationConfig)
        .addMetadata("key1", "value1")
        .addMetadata("key2", "value2")
        .build();
=======
        .setReplicationConfig(
            RatisReplicationConfig.getInstance(ReplicationFactor.THREE))
        .addMetadata("key1", "value1")
        .addMetadata("key2", "value2")
        .build();

    OmKeyInfo keyAfterSerialization = OmKeyInfo.getFromProtobuf(
        key.getProtobuf(ClientVersion.CURRENT_VERSION));

    Assert.assertEquals(key, keyAfterSerialization);
>>>>>>> 75f55016
  }

  @Test
  public void testCopyObject() {
    createdAndTest(false);
  }

  @Test
  public void testCopyObjectWithMPU() {
    createdAndTest(true);
  }

  private void createdAndTest(boolean isMPU) {
    OmKeyInfo key = new Builder()
        .setKeyName("key1")
        .setBucketName("bucket")
        .setVolumeName("vol1")
        .setCreationTime(Time.now())
        .setModificationTime(Time.now())
        .setDataSize(100L)
        .setReplicationConfig(
            RatisReplicationConfig.getInstance(ReplicationFactor.THREE))
        .addMetadata("key1", "value1")
        .addMetadata("key2", "value2")
        .setOmKeyLocationInfos(
            Collections.singletonList(createOmKeyLocationInfoGroup(isMPU)))
        .build();

    OmKeyInfo cloneKey = key.copyObject();

    // Because for OmKeyLocationInfoGroup we have not implemented equals()
    // method, so it checks only references.
    Assert.assertNotEquals(key, cloneKey);

    // Check each version content here.
    Assert.assertEquals(key.getKeyLocationVersions().size(),
        cloneKey.getKeyLocationVersions().size());

    // Check blocks for each version.
    for (int i = 0; i < key.getKeyLocationVersions().size(); i++) {
      OmKeyLocationInfoGroup orig = key.getKeyLocationVersions().get(i);
      OmKeyLocationInfoGroup clone = key.getKeyLocationVersions().get(i);

      Assert.assertEquals(orig.isMultipartKey(), clone.isMultipartKey());
      Assert.assertEquals(orig.getVersion(), clone.getVersion());

      Assert.assertEquals(orig.getLocationList().size(),
          clone.getLocationList().size());

      for (int j = 0; j < orig.getLocationList().size(); j++) {
        OmKeyLocationInfo origLocationInfo = orig.getLocationList().get(j);
        OmKeyLocationInfo cloneLocationInfo = clone.getLocationList().get(j);
        Assert.assertEquals(origLocationInfo, cloneLocationInfo);
      }
    }

    key.setAcls(Arrays.asList(new OzoneAcl(
        IAccessAuthorizer.ACLIdentityType.USER, "user1",
        IAccessAuthorizer.ACLType.WRITE, ACCESS)));

    // Change acls and check.
    Assert.assertNotEquals(key, cloneKey);

    Assert.assertNotEquals(key.getAcls(), cloneKey.getAcls());

    // clone now again
    cloneKey = key.copyObject();

    Assert.assertEquals(key.getAcls(), cloneKey.getAcls());
  }


  private OmKeyLocationInfoGroup createOmKeyLocationInfoGroup(boolean isMPU) {
    List<OmKeyLocationInfo> omKeyLocationInfos = new ArrayList<>();
    omKeyLocationInfos.add(getOmKeyLocationInfo(new BlockID(100L, 101L),
        getPipeline()));
    omKeyLocationInfos.add(getOmKeyLocationInfo(new BlockID(101L, 100L),
        getPipeline()));
    return new OmKeyLocationInfoGroup(0, omKeyLocationInfos, isMPU);

  }

  Pipeline getPipeline() {
    return Pipeline.newBuilder()
        .setReplicationConfig(
            StandaloneReplicationConfig.getInstance(ReplicationFactor.ONE))
        .setId(PipelineID.randomId())
        .setNodes(Collections.EMPTY_LIST)
        .setState(Pipeline.PipelineState.OPEN)
        .build();
  }

  OmKeyLocationInfo getOmKeyLocationInfo(BlockID blockID,
      Pipeline pipeline) {
    return new OmKeyLocationInfo.Builder()
        .setBlockID(blockID)
        .setPipeline(pipeline)
        .build();
  }
}<|MERGE_RESOLUTION|>--- conflicted
+++ resolved
@@ -39,13 +39,9 @@
 import java.util.Collections;
 import java.util.List;
 
-<<<<<<< HEAD
 import static org.apache.hadoop.hdds.protocol.proto.HddsProtos.ReplicationFactor.THREE;
 import static org.apache.hadoop.hdds.protocol.proto.HddsProtos.ReplicationType.EC;
 import static org.apache.hadoop.hdds.protocol.proto.HddsProtos.ReplicationType.RATIS;
-import static org.apache.hadoop.ozone.ClientVersions.CURRENT_VERSION;
-=======
->>>>>>> 75f55016
 import static org.apache.hadoop.ozone.OzoneAcl.AclScope.ACCESS;
 
 /**
@@ -55,21 +51,21 @@
 
   @Test
   public void protobufConversion() {
-    OmKeyInfo key =
-        createOmKeyInfo(new RatisReplicationConfig(ReplicationFactor.THREE));
-
-    OmKeyInfo keyAfterSerialization =
-        OmKeyInfo.getFromProtobuf(key.getProtobuf(CURRENT_VERSION));
+    OmKeyInfo key = createOmKeyInfo(
+        RatisReplicationConfig.getInstance(ReplicationFactor.THREE));
+
+    OmKeyInfo keyAfterSerialization = OmKeyInfo.getFromProtobuf(
+        key.getProtobuf(ClientVersion.CURRENT_VERSION));
 
     Assert.assertEquals(key, keyAfterSerialization);
   }
 
   @Test
   public void getProtobufMessageEC() {
-    OmKeyInfo key =
-        createOmKeyInfo(new RatisReplicationConfig(ReplicationFactor.THREE));
+    OmKeyInfo key = createOmKeyInfo(
+        RatisReplicationConfig.getInstance(ReplicationFactor.THREE));
     OzoneManagerProtocolProtos.KeyInfo omKeyProto =
-        key.getProtobuf(CURRENT_VERSION);
+        key.getProtobuf(ClientVersion.CURRENT_VERSION);
 
     // No EC Config
     Assert.assertFalse(omKeyProto.hasEcReplicationConfig());
@@ -85,7 +81,7 @@
 
     // EC Config
     key = createOmKeyInfo(new ECReplicationConfig(3, 2));
-    omKeyProto = key.getProtobuf(CURRENT_VERSION);
+    omKeyProto = key.getProtobuf(ClientVersion.CURRENT_VERSION);
 
     Assert.assertEquals(3, omKeyProto.getEcReplicationConfig().getData());
     Assert.assertEquals(2, omKeyProto.getEcReplicationConfig().getParity());
@@ -112,23 +108,10 @@
         .setCreationTime(123L)
         .setModificationTime(123L)
         .setDataSize(123L)
-<<<<<<< HEAD
         .setReplicationConfig(replicationConfig)
         .addMetadata("key1", "value1")
         .addMetadata("key2", "value2")
         .build();
-=======
-        .setReplicationConfig(
-            RatisReplicationConfig.getInstance(ReplicationFactor.THREE))
-        .addMetadata("key1", "value1")
-        .addMetadata("key2", "value2")
-        .build();
-
-    OmKeyInfo keyAfterSerialization = OmKeyInfo.getFromProtobuf(
-        key.getProtobuf(ClientVersion.CURRENT_VERSION));
-
-    Assert.assertEquals(key, keyAfterSerialization);
->>>>>>> 75f55016
   }
 
   @Test
