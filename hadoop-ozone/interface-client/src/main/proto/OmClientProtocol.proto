--- conflicted
+++ resolved
@@ -1026,19 +1026,17 @@
     // Force OM to update container cache location from SCL
     optional bool forceUpdateContainerCacheFromSCM = 20;
     optional string ownerName = 21;
-<<<<<<< HEAD
+
+    // S3 object tags support
+    repeated hadoop.hdds.KeyValue tags = 22;
+
     // expectedDataGeneration, when used in key creation indicates that a
     // key with the same keyName should exist with the given generation.
     // For a key commit to succeed, the original key should still be present with the
     // generation unchanged.
     // This allows a key to be created an committed atomically if the original has not
     // been modified.
-    optional uint64 expectedDataGeneration = 22;
-=======
-
-    // S3 object tags support
-    repeated hadoop.hdds.KeyValue tags = 22;
->>>>>>> 9f1f7ed2
+    optional uint64 expectedDataGeneration = 23;
 }
 
 message KeyLocation {
@@ -1122,17 +1120,14 @@
     optional FileChecksumProto fileChecksum = 18;
     optional bool isFile = 19;
     optional string ownerName = 20;
-<<<<<<< HEAD
+    repeated hadoop.hdds.KeyValue tags = 21;
   // expectedDataGeneration, when used in key creation indicates that a
   // key with the same keyName should exist with the given generation.
   // For a key commit to succeed, the original key should still be present with the
   // generation unchanged.
   // This allows a key to be created an committed atomically if the original has not
   // been modified.
-    optional uint64 expectedDataGeneration = 21;
-=======
-    repeated hadoop.hdds.KeyValue tags = 21;
->>>>>>> 9f1f7ed2
+    optional uint64 expectedDataGeneration = 22;
 }
 
 message BasicKeyInfo {
