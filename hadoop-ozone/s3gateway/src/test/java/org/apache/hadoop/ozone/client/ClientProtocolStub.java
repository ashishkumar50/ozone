--- conflicted
+++ resolved
@@ -231,13 +231,6 @@
   }
 
   @Override
-<<<<<<< HEAD
-  public OzoneOutputStream rewriteKey(String volumeName, String bucketName, String keyName,
-      long size, long existingKeyGeneration, ReplicationConfig replicationConfig,
-      Map<String, String> metadata) throws IOException {
-    return getBucket(volumeName, bucketName)
-        .rewriteKey(keyName, size, existingKeyGeneration, replicationConfig, metadata);
-=======
   public OzoneOutputStream createKey(String volumeName, String bucketName,
                                      String keyName, long size,
                                      ReplicationConfig replicationConfig,
@@ -245,7 +238,14 @@
                                      Map<String, String> tags) throws IOException {
     return getBucket(volumeName, bucketName)
         .createKey(keyName, size, replicationConfig, metadata, tags);
->>>>>>> 9f1f7ed2
+  }
+
+  @Override
+  public OzoneOutputStream rewriteKey(String volumeName, String bucketName, String keyName,
+      long size, long existingKeyGeneration, ReplicationConfig replicationConfig,
+      Map<String, String> metadata) throws IOException {
+    return getBucket(volumeName, bucketName)
+        .rewriteKey(keyName, size, existingKeyGeneration, replicationConfig, metadata);
   }
 
   @Override
