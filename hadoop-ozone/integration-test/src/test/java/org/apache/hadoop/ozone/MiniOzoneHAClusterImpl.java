--- conflicted
+++ resolved
@@ -52,7 +52,7 @@
 
 import static org.apache.hadoop.hdds.HddsConfigKeys.OZONE_METADATA_DIRS;
 import static org.apache.hadoop.hdds.scm.ScmConfig.ConfigStrings.HDDS_SCM_INIT_DEFAULT_LAYOUT_VERSION;
-import static org.apache.hadoop.ozone.om.OmGenericConfig.ConfigStrings.OZONE_OM_INIT_DEFAULT_LAYOUT_VERSION;
+import static org.apache.hadoop.ozone.om.OmUpgradeConfig.ConfigStrings.OZONE_OM_INIT_DEFAULT_LAYOUT_VERSION;
 
 /**
  * MiniOzoneHAClusterImpl creates a complete in-process Ozone cluster
@@ -737,13 +737,8 @@
       return this.serviceMap.get(id);
     }
 
-<<<<<<< HEAD
-    public void startInactiveService(
-        String id, CheckedConsumer<Type> serviceStarter) throws IOException {
-=======
     public void startInactiveService(String id,
         CheckedConsumer<Type, IOException> serviceStarter) throws IOException {
->>>>>>> 159fb248
       Type service = serviceMap.get(id);
       if (!inactiveServices.contains(service)) {
         throw new IOException(serviceName + " is already active.");
