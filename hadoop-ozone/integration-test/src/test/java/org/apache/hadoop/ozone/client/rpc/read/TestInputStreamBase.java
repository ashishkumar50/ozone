/*
 * Licensed to the Apache Software Foundation (ASF) under one or more
 * contributor license agreements. See the NOTICE file distributed with
 * this work for additional information regarding copyright ownership.
 * The ASF licenses this file to You under the Apache License, Version 2.0
 * (the "License"); you may not use this file except in compliance with
 * the License. You may obtain a copy of the License at
 *
 *      http://www.apache.org/licenses/LICENSE-2.0
 *
 * Unless required by applicable law or agreed to in writing, software
 * distributed under the License is distributed on an "AS IS" BASIS,
 * WITHOUT WARRANTIES OR CONDITIONS OF ANY KIND, either express or implied.
 * See the License for the specific language governing permissions and
 * limitations under the License.
 */

package org.apache.hadoop.ozone.client.rpc.read;

import static org.apache.hadoop.hdds.scm.ScmConfigKeys.OZONE_SCM_CONTAINER_LAYOUT_KEY;
import static org.apache.hadoop.hdds.scm.ScmConfigKeys.OZONE_SCM_DEADNODE_INTERVAL;
import static org.apache.hadoop.hdds.scm.ScmConfigKeys.OZONE_SCM_STALENODE_INTERVAL;

import java.time.Duration;
import java.util.UUID;
import java.util.concurrent.TimeUnit;
<<<<<<< HEAD

import org.apache.hadoop.hdds.client.RatisReplicationConfig;
import org.apache.hadoop.hdds.client.ReplicationConfig;
=======
>>>>>>> 102ae3fd
import org.apache.hadoop.hdds.conf.OzoneConfiguration;
import org.apache.hadoop.hdds.conf.StorageUnit;
import org.apache.hadoop.hdds.scm.OzoneClientConfig;
import org.apache.hadoop.hdds.scm.ScmConfigKeys;
import org.apache.hadoop.hdds.scm.container.replication.ReplicationManager.ReplicationManagerConfiguration;
import org.apache.hadoop.hdds.scm.server.StorageContainerManager;
import org.apache.hadoop.hdds.utils.IOUtils;
import org.apache.hadoop.ozone.ClientConfigForTesting;
import org.apache.hadoop.ozone.MiniOzoneCluster;
import org.apache.hadoop.ozone.OzoneConfigKeys;
import org.apache.hadoop.ozone.container.TestHelper;
import org.apache.hadoop.ozone.container.common.impl.ContainerLayoutVersion;
import org.junit.jupiter.api.AfterAll;
import org.junit.jupiter.api.BeforeAll;
import org.junit.jupiter.api.TestInstance;

<<<<<<< HEAD
import static org.apache.hadoop.hdds.protocol.proto.HddsProtos.ReplicationFactor.THREE;
import static org.apache.hadoop.hdds.scm.ScmConfigKeys.OZONE_SCM_DEADNODE_INTERVAL;
import static org.apache.hadoop.hdds.scm.ScmConfigKeys.OZONE_SCM_STALENODE_INTERVAL;

// TODO remove this class, set config as default in integration tests
=======
@TestInstance(TestInstance.Lifecycle.PER_CLASS)
>>>>>>> 102ae3fd
abstract class TestInputStreamBase {

  static final int CHUNK_SIZE = 1024 * 1024;          // 1MB
  static final int FLUSH_SIZE = 2 * CHUNK_SIZE;       // 2MB
  static final int MAX_FLUSH_SIZE = 2 * FLUSH_SIZE;   // 4MB
  static final int BLOCK_SIZE = 2 * MAX_FLUSH_SIZE;   // 8MB
  static final int BYTES_PER_CHECKSUM = 256 * 1024;   // 256KB

<<<<<<< HEAD
  protected MiniOzoneCluster newCluster(
      ContainerLayoutVersion containerLayout) throws Exception {
=======
  protected static MiniOzoneCluster newCluster() throws Exception {
>>>>>>> 102ae3fd
    OzoneConfiguration conf = new OzoneConfiguration();

    OzoneClientConfig config = conf.getObject(OzoneClientConfig.class);
    config.setBytesPerChecksum(BYTES_PER_CHECKSUM);
    conf.setFromObject(config);

    conf.setTimeDuration(OZONE_SCM_STALENODE_INTERVAL, 3, TimeUnit.SECONDS);
    conf.setTimeDuration(OZONE_SCM_DEADNODE_INTERVAL, 6, TimeUnit.SECONDS);
    conf.setInt(ScmConfigKeys.OZONE_DATANODE_PIPELINE_LIMIT, 1);
    conf.setInt(ScmConfigKeys.OZONE_SCM_RATIS_PIPELINE_LIMIT, 5);
    conf.setQuietMode(false);
    conf.setStorageSize(OzoneConfigKeys.OZONE_SCM_BLOCK_SIZE, 64,
        StorageUnit.MB);

    ReplicationManagerConfiguration repConf =
        conf.getObject(ReplicationManagerConfiguration.class);
    repConf.setInterval(Duration.ofSeconds(1));
    conf.setFromObject(repConf);
    setCustomizedProperties(conf);

    ClientConfigForTesting.newBuilder(StorageUnit.BYTES)
        .setBlockSize(BLOCK_SIZE)
        .setChunkSize(CHUNK_SIZE)
        .setStreamBufferFlushSize(FLUSH_SIZE)
        .setStreamBufferMaxSize(MAX_FLUSH_SIZE)
        .applyTo(conf);

    return MiniOzoneCluster.newBuilder(conf)
        .setNumDatanodes(getDatanodeCount())
        .build();
  }

  String getNewKeyName() {
    return UUID.randomUUID().toString();
  }

<<<<<<< HEAD
  int getDatanodeCount() {
    return 5;
  }

  void setCustomizedProperties(OzoneConfiguration configuration) {
  }

  ReplicationConfig getRepConfig() {
    return RatisReplicationConfig.getInstance(THREE);
=======
  protected void updateConfig(ContainerLayoutVersion layout) {
    cluster.getHddsDatanodes().forEach(dn -> dn.getConf().setEnum(OZONE_SCM_CONTAINER_LAYOUT_KEY, layout));
    closeContainers();
  }

  private MiniOzoneCluster cluster;

  protected MiniOzoneCluster getCluster() {
    return cluster;
  }

  @BeforeAll
  void setup() throws Exception {
    cluster = newCluster();
    cluster.waitForClusterToBeReady();
  }

  @AfterAll
  void cleanup() {
    IOUtils.closeQuietly(cluster);
  }

  private void closeContainers() {
    StorageContainerManager scm = cluster.getStorageContainerManager();
    scm.getContainerManager().getContainers().forEach(container -> {
      if (container.isOpen()) {
        try {
          TestHelper.waitForContainerClose(getCluster(), container.getContainerID());
        } catch (Exception e) {
          throw new RuntimeException(e);
        }
      }
    });
>>>>>>> 102ae3fd
  }
}<|MERGE_RESOLUTION|>--- conflicted
+++ resolved
@@ -17,6 +17,7 @@
 
 package org.apache.hadoop.ozone.client.rpc.read;
 
+import static org.apache.hadoop.hdds.protocol.proto.HddsProtos.ReplicationFactor.THREE;
 import static org.apache.hadoop.hdds.scm.ScmConfigKeys.OZONE_SCM_CONTAINER_LAYOUT_KEY;
 import static org.apache.hadoop.hdds.scm.ScmConfigKeys.OZONE_SCM_DEADNODE_INTERVAL;
 import static org.apache.hadoop.hdds.scm.ScmConfigKeys.OZONE_SCM_STALENODE_INTERVAL;
@@ -24,12 +25,8 @@
 import java.time.Duration;
 import java.util.UUID;
 import java.util.concurrent.TimeUnit;
-<<<<<<< HEAD
-
 import org.apache.hadoop.hdds.client.RatisReplicationConfig;
 import org.apache.hadoop.hdds.client.ReplicationConfig;
-=======
->>>>>>> 102ae3fd
 import org.apache.hadoop.hdds.conf.OzoneConfiguration;
 import org.apache.hadoop.hdds.conf.StorageUnit;
 import org.apache.hadoop.hdds.scm.OzoneClientConfig;
@@ -46,15 +43,8 @@
 import org.junit.jupiter.api.BeforeAll;
 import org.junit.jupiter.api.TestInstance;
 
-<<<<<<< HEAD
-import static org.apache.hadoop.hdds.protocol.proto.HddsProtos.ReplicationFactor.THREE;
-import static org.apache.hadoop.hdds.scm.ScmConfigKeys.OZONE_SCM_DEADNODE_INTERVAL;
-import static org.apache.hadoop.hdds.scm.ScmConfigKeys.OZONE_SCM_STALENODE_INTERVAL;
-
 // TODO remove this class, set config as default in integration tests
-=======
 @TestInstance(TestInstance.Lifecycle.PER_CLASS)
->>>>>>> 102ae3fd
 abstract class TestInputStreamBase {
 
   static final int CHUNK_SIZE = 1024 * 1024;          // 1MB
@@ -63,12 +53,7 @@
   static final int BLOCK_SIZE = 2 * MAX_FLUSH_SIZE;   // 8MB
   static final int BYTES_PER_CHECKSUM = 256 * 1024;   // 256KB
 
-<<<<<<< HEAD
-  protected MiniOzoneCluster newCluster(
-      ContainerLayoutVersion containerLayout) throws Exception {
-=======
-  protected static MiniOzoneCluster newCluster() throws Exception {
->>>>>>> 102ae3fd
+  protected MiniOzoneCluster newCluster() throws Exception {
     OzoneConfiguration conf = new OzoneConfiguration();
 
     OzoneClientConfig config = conf.getObject(OzoneClientConfig.class);
@@ -105,7 +90,6 @@
     return UUID.randomUUID().toString();
   }
 
-<<<<<<< HEAD
   int getDatanodeCount() {
     return 5;
   }
@@ -115,7 +99,8 @@
 
   ReplicationConfig getRepConfig() {
     return RatisReplicationConfig.getInstance(THREE);
-=======
+  }
+
   protected void updateConfig(ContainerLayoutVersion layout) {
     cluster.getHddsDatanodes().forEach(dn -> dn.getConf().setEnum(OZONE_SCM_CONTAINER_LAYOUT_KEY, layout));
     closeContainers();
@@ -149,6 +134,5 @@
         }
       }
     });
->>>>>>> 102ae3fd
   }
 }