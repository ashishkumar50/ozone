--- conflicted
+++ resolved
@@ -1406,28 +1406,76 @@
   }
 
   @Test
-<<<<<<< HEAD
-  public void testRecursiveVolumeDelete()
-      throws Exception {
-    String volume1 = "volume10";
-    String volume2 = "volume20";
-
-    // Create volume volume1
-    // Create bucket bucket1 with layout FILE_SYSTEM_OPTIMIZED
-    // Insert some keys into it
-=======
   public void testVolumeListKeys()
       throws Exception {
     String volume1 = "volx";
     // Create volume volx
     // Create bucket bucket1 with layout FILE_SYSTEM_OPTIMIZED
     // Insert 100 keys into it
->>>>>>> 11cc6190
     generateKeys(OZONE_URI_DELIMITER + volume1,
         "/bucketfso",
         BucketLayout.FILE_SYSTEM_OPTIMIZED.toString());
 
-<<<<<<< HEAD
+    // Create OBS bucket in volx
+    String[] args = new String[]{"bucket", "create", volume1 + "/bucketobs"};
+    execute(ozoneShell, args);
+    out.reset();
+
+    // Insert 5 keys into OBS bucket
+    String keyName = OZONE_URI_DELIMITER + volume1 + "/bucketobs" +
+        OZONE_URI_DELIMITER + "key";
+    for (int i = 0; i < 5; i++) {
+      args = new String[]{
+          "key", "put", "o3://" + omServiceId + keyName + i,
+          testFile.getPath()};
+      execute(ozoneShell, args);
+    }
+    out.reset();
+
+    // Create Legacy bucket in volx
+    args = new String[]{"bucket", "create", volume1 + "/bucketlegacy"};
+    execute(ozoneShell, args);
+    out.reset();
+
+    // Insert 5 keys into legacy bucket
+    keyName = OZONE_URI_DELIMITER + volume1 + "/bucketlegacy" +
+        OZONE_URI_DELIMITER + "key";
+    for (int i = 0; i < 5; i++) {
+      args = new String[]{
+          "key", "put", "o3://" + omServiceId + keyName + i,
+          testFile.getPath()};
+      execute(ozoneShell, args);
+    }
+    out.reset();
+    args =
+        new String[]{"key", "list", "-l", "200", volume1};
+    execute(ozoneShell, args);
+    // Total keys should be 100+5+5=110
+    Assert.assertEquals(110, getNumOfKeys());
+    out.reset();
+
+    // Try listkeys on non-existing volume
+    String volume2 = "voly";
+    final String[] args1 =
+        new String[]{"key", "list", volume2};
+    execute(ozoneShell, args);
+    LambdaTestUtils.intercept(ExecutionException.class,
+        "VOLUME_NOT_FOUND", () -> execute(ozoneShell, args1));
+  }
+  
+  @Test
+  public void testRecursiveVolumeDelete()
+      throws Exception {
+    String volume1 = "volume10";
+    String volume2 = "volume20";
+
+    // Create volume volume1
+    // Create bucket bucket1 with layout FILE_SYSTEM_OPTIMIZED
+    // Insert some keys into it
+    generateKeys(OZONE_URI_DELIMITER + volume1,
+        "/bucketfso",
+        BucketLayout.FILE_SYSTEM_OPTIMIZED.toString());
+
     // Create another volume  volume2 with bucket and some keys into it.
     generateKeys(OZONE_URI_DELIMITER + volume2,
         "/bucket2",
@@ -1443,25 +1491,12 @@
         OZONE_URI_DELIMITER + "key";
     for (int i = 0; i < 5; i++) {
       args = new String[] {
-=======
-    // Create OBS bucket in volx
-    String[] args = new String[]{"bucket", "create", volume1 + "/bucketobs"};
-    execute(ozoneShell, args);
-    out.reset();
-
-    // Insert 5 keys into OBS bucket
-    String keyName = OZONE_URI_DELIMITER + volume1 + "/bucketobs" +
-        OZONE_URI_DELIMITER + "key";
-    for (int i = 0; i < 5; i++) {
-      args = new String[]{
->>>>>>> 11cc6190
           "key", "put", "o3://" + omServiceId + keyName + i,
           testFile.getPath()};
       execute(ozoneShell, args);
     }
     out.reset();
 
-<<<<<<< HEAD
     // Create Legacy bucket in volume1
     args = new String[] {"bucket", "create", volume1 + "/bucketlegacy"};
     execute(ozoneShell, args);
@@ -1472,24 +1507,11 @@
         OZONE_URI_DELIMITER + "key";
     for (int i = 0; i < 5; i++) {
       args = new String[] {
-=======
-    // Create Legacy bucket in volx
-    args = new String[]{"bucket", "create", volume1 + "/bucketlegacy"};
-    execute(ozoneShell, args);
-    out.reset();
-
-    // Insert 5 keys into legacy bucket
-    keyName = OZONE_URI_DELIMITER + volume1 + "/bucketlegacy" +
-        OZONE_URI_DELIMITER + "key";
-    for (int i = 0; i < 5; i++) {
-      args = new String[]{
->>>>>>> 11cc6190
           "key", "put", "o3://" + omServiceId + keyName + i,
           testFile.getPath()};
       execute(ozoneShell, args);
     }
     out.reset();
-<<<<<<< HEAD
 
     // Try volume delete without recursive
     // It should fail as volume is not empty
@@ -1528,21 +1550,5 @@
     // volume1 should not exist
     LambdaTestUtils.intercept(OMException.class,
         "VOLUME_NOT_FOUND", () -> client.getObjectStore().getVolume(volume1));
-=======
-    args =
-        new String[]{"key", "list", "-l", "200", volume1};
-    execute(ozoneShell, args);
-    // Total keys should be 100+5+5=110
-    Assert.assertEquals(110, getNumOfKeys());
-    out.reset();
-
-    // Try listkeys on non-existing volume
-    String volume2 = "voly";
-    final String[] args1 =
-        new String[]{"key", "list", volume2};
-    execute(ozoneShell, args);
-    LambdaTestUtils.intercept(ExecutionException.class,
-        "VOLUME_NOT_FOUND", () -> execute(ozoneShell, args1));
->>>>>>> 11cc6190
   }
 }