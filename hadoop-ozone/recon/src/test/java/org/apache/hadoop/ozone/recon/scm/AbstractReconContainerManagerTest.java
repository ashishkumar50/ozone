/**
 * Licensed to the Apache Software Foundation (ASF) under one
 * or more contributor license agreements.  See the NOTICE file
 * distributed with this work for additional information
 * regarding copyright ownership.  The ASF licenses this file
 * to you under the Apache License, Version 2.0 (the
 * "License"); you may not use this file except in compliance
 * with the License.  You may obtain a copy of the License at
 * <p>
 * http://www.apache.org/licenses/LICENSE-2.0
 * <p>
 * Unless required by applicable law or agreed to in writing, software
 * distributed under the License is distributed on an "AS IS" BASIS,
 * WITHOUT WARRANTIES OR CONDITIONS OF ANY KIND, either express or implied.
 * See the License for the specific language governing permissions and
 * limitations under the License.
 */

package org.apache.hadoop.ozone.recon.scm;

import java.io.IOException;

import org.apache.hadoop.hdds.conf.OzoneConfiguration;
import org.apache.hadoop.hdds.protocol.proto.HddsProtos.LifeCycleState;
import org.apache.hadoop.hdds.scm.container.ContainerID;
import org.apache.hadoop.hdds.scm.container.ContainerInfo;
import org.apache.hadoop.hdds.scm.container.common.helpers.ContainerWithPipeline;
import org.apache.hadoop.hdds.scm.ha.MockSCMHADBTransactionBuffer;
import org.apache.hadoop.hdds.scm.ha.MockSCMHAManager;
import org.apache.hadoop.hdds.scm.ha.SCMContext;
import org.apache.hadoop.hdds.scm.ha.SCMHAManager;
import org.apache.hadoop.hdds.scm.ha.SequenceIdGenerator;
import org.apache.hadoop.hdds.scm.net.NetworkTopology;
import org.apache.hadoop.hdds.scm.net.NetworkTopologyImpl;
import org.apache.hadoop.hdds.scm.node.NodeManager;
import org.apache.hadoop.hdds.scm.node.SCMNodeManager;
import org.apache.hadoop.hdds.scm.pipeline.Pipeline;
import org.apache.hadoop.hdds.scm.server.SCMStorageConfig;
import org.apache.hadoop.hdds.server.events.EventQueue;
import org.apache.hadoop.hdds.upgrade.HDDSLayoutVersionManager;
import org.apache.hadoop.hdds.utils.db.DBStore;
import org.apache.hadoop.hdds.utils.db.DBStoreBuilder;
import org.apache.hadoop.hdds.utils.db.Table;
import org.apache.hadoop.ozone.recon.persistence.ContainerHealthSchemaManager;
import org.apache.hadoop.ozone.recon.spi.ContainerDBServiceProvider;
import org.apache.hadoop.ozone.recon.spi.StorageContainerServiceProvider;

import static org.apache.hadoop.hdds.protocol.proto.HddsProtos.LifeCycleState.OPEN;
import static org.apache.hadoop.hdds.protocol.proto.HddsProtos.ReplicationFactor.ONE;
import static org.apache.hadoop.hdds.protocol.proto.HddsProtos.ReplicationType.STAND_ALONE;
import static org.apache.hadoop.hdds.scm.ScmConfigKeys.OZONE_SCM_NAMES;
import static org.apache.hadoop.hdds.scm.metadata.SCMDBDefinition.CONTAINERS;
import static org.apache.hadoop.hdds.upgrade.HDDSLayoutVersionManager.maxLayoutVersion;
import static org.apache.hadoop.ozone.OzoneConfigKeys.OZONE_METADATA_DIRS;
import static org.apache.hadoop.ozone.recon.OMMetadataManagerTestUtils.getRandomPipeline;
import org.junit.After;
import org.junit.Before;
import org.junit.Rule;
import org.junit.rules.TemporaryFolder;
import static org.mockito.Mockito.mock;
import static org.mockito.Mockito.when;

/**
 * Abstract class for Recon Container Manager related tests.
 */
public class AbstractReconContainerManagerTest {

  @Rule
  public TemporaryFolder temporaryFolder = new TemporaryFolder();

  private OzoneConfiguration conf;
  private SCMStorageConfig scmStorageConfig;
  private ReconPipelineManager pipelineManager;
  private ReconContainerManager containerManager;
  private DBStore store;
<<<<<<< HEAD
  private HDDSLayoutVersionManager layoutVersionManager;
=======
  private SCMHAManager scmhaManager;
  private SCMContext scmContext;
  private SequenceIdGenerator sequenceIdGen;
>>>>>>> 685ff3fc

  @Before
  public void setUp() throws Exception {
    conf = new OzoneConfiguration();
    conf.set(OZONE_METADATA_DIRS,
        temporaryFolder.newFolder().getAbsolutePath());
    conf.set(OZONE_SCM_NAMES, "localhost");
    store = DBStoreBuilder.createDBStore(conf, new ReconSCMDBDefinition());
    scmhaManager = MockSCMHAManager.getInstance(
        true, new MockSCMHADBTransactionBuffer(store));
    sequenceIdGen = new SequenceIdGenerator(
        conf, scmhaManager, ReconSCMDBDefinition.SEQUENCE_ID.getTable(store));
    scmContext = SCMContext.emptyContext();
    scmStorageConfig = new ReconStorageConfig(conf);
    NetworkTopology clusterMap = new NetworkTopologyImpl(conf);
    EventQueue eventQueue = new EventQueue();
<<<<<<< HEAD
    layoutVersionManager = mock(HDDSLayoutVersionManager.class);
    when(layoutVersionManager.getSoftwareLayoutVersion())
        .thenReturn(maxLayoutVersion());
    when(layoutVersionManager.getMetadataLayoutVersion())
        .thenReturn(maxLayoutVersion());
    NodeManager nodeManager =
        new SCMNodeManager(conf, scmStorageConfig, eventQueue, clusterMap,
            layoutVersionManager);
    pipelineManager = new ReconPipelineManager(conf, nodeManager,
        ReconSCMDBDefinition.PIPELINES.getTable(store), eventQueue);
=======
    NodeManager nodeManager = new SCMNodeManager(conf, scmStorageConfig,
        eventQueue, clusterMap, scmContext);
    pipelineManager = ReconPipelineManager.newReconPipelineManager(
        conf,
        nodeManager,
        ReconSCMDBDefinition.PIPELINES.getTable(store),
        eventQueue,
        scmhaManager,
        scmContext);
>>>>>>> 685ff3fc
    containerManager = new ReconContainerManager(
        conf,
        store,
        ReconSCMDBDefinition.CONTAINERS.getTable(store),
        pipelineManager,
        getScmServiceProvider(),
        mock(ContainerHealthSchemaManager.class),
        mock(ContainerDBServiceProvider.class),
        scmhaManager,
        sequenceIdGen);
  }

  @After
  public void tearDown() throws Exception {
    containerManager.close();
    pipelineManager.close();
    store.close();
  }

  protected OzoneConfiguration getConf() {
    return conf;
  }

  protected ReconPipelineManager getPipelineManager() {
    return pipelineManager;
  }

  protected ReconContainerManager getContainerManager() {
    return containerManager;
  }

  private StorageContainerServiceProvider getScmServiceProvider()
      throws IOException {
    Pipeline pipeline = getRandomPipeline();
    getPipelineManager().addPipeline(pipeline);

    ContainerID containerID = ContainerID.valueOf(100L);
    ContainerInfo containerInfo =
        new ContainerInfo.Builder()
            .setContainerID(containerID.getId())
            .setNumberOfKeys(10)
            .setPipelineID(pipeline.getId())
            .setReplicationFactor(ONE)
            .setOwner("test")
            .setState(OPEN)
            .setReplicationType(STAND_ALONE)
            .build();
    ContainerWithPipeline containerWithPipeline =
        new ContainerWithPipeline(containerInfo, pipeline);
    StorageContainerServiceProvider scmServiceProviderMock = mock(
        StorageContainerServiceProvider.class);
    when(scmServiceProviderMock.getContainerWithPipeline(100L))
        .thenReturn(containerWithPipeline);
    return scmServiceProviderMock;
  }

  protected Table<ContainerID, ContainerInfo> getContainerTable()
      throws IOException {
    return CONTAINERS.getTable(store);
  }

  protected ContainerWithPipeline getTestContainer(LifeCycleState state)
      throws IOException {
    ContainerID containerID = ContainerID.valueOf(100L);
    Pipeline pipeline = getRandomPipeline();
    pipelineManager.addPipeline(pipeline);
    ContainerInfo containerInfo =
        new ContainerInfo.Builder()
            .setContainerID(containerID.getId())
            .setNumberOfKeys(10)
            .setPipelineID(pipeline.getId())
            .setReplicationFactor(ONE)
            .setOwner("test")
            .setState(state)
            .setReplicationType(STAND_ALONE)
            .build();
    return new ContainerWithPipeline(containerInfo, pipeline);
  }

  protected ContainerWithPipeline getTestContainer(long id,
                                                   LifeCycleState state)
      throws IOException {
    ContainerID containerID = ContainerID.valueOf(id);
    Pipeline pipeline = getRandomPipeline();
    pipelineManager.addPipeline(pipeline);
    ContainerInfo containerInfo =
        new ContainerInfo.Builder()
            .setContainerID(containerID.getId())
            .setNumberOfKeys(10)
            .setPipelineID(pipeline.getId())
            .setReplicationFactor(ONE)
            .setOwner("test")
            .setState(state)
            .setReplicationType(STAND_ALONE)
            .build();
    return new ContainerWithPipeline(containerInfo, pipeline);
  }
}<|MERGE_RESOLUTION|>--- conflicted
+++ resolved
@@ -73,13 +73,10 @@
   private ReconPipelineManager pipelineManager;
   private ReconContainerManager containerManager;
   private DBStore store;
-<<<<<<< HEAD
   private HDDSLayoutVersionManager layoutVersionManager;
-=======
   private SCMHAManager scmhaManager;
   private SCMContext scmContext;
   private SequenceIdGenerator sequenceIdGen;
->>>>>>> 685ff3fc
 
   @Before
   public void setUp() throws Exception {
@@ -96,20 +93,13 @@
     scmStorageConfig = new ReconStorageConfig(conf);
     NetworkTopology clusterMap = new NetworkTopologyImpl(conf);
     EventQueue eventQueue = new EventQueue();
-<<<<<<< HEAD
     layoutVersionManager = mock(HDDSLayoutVersionManager.class);
     when(layoutVersionManager.getSoftwareLayoutVersion())
         .thenReturn(maxLayoutVersion());
     when(layoutVersionManager.getMetadataLayoutVersion())
         .thenReturn(maxLayoutVersion());
-    NodeManager nodeManager =
-        new SCMNodeManager(conf, scmStorageConfig, eventQueue, clusterMap,
-            layoutVersionManager);
-    pipelineManager = new ReconPipelineManager(conf, nodeManager,
-        ReconSCMDBDefinition.PIPELINES.getTable(store), eventQueue);
-=======
     NodeManager nodeManager = new SCMNodeManager(conf, scmStorageConfig,
-        eventQueue, clusterMap, scmContext);
+        eventQueue, clusterMap, scmContext, layoutVersionManager);
     pipelineManager = ReconPipelineManager.newReconPipelineManager(
         conf,
         nodeManager,
@@ -117,7 +107,7 @@
         eventQueue,
         scmhaManager,
         scmContext);
->>>>>>> 685ff3fc
+
     containerManager = new ReconContainerManager(
         conf,
         store,
