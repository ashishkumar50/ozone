/*
 * Licensed to the Apache Software Foundation (ASF) under one
 * or more contributor license agreements.  See the NOTICE file
 * distributed with this work for additional information
 * regarding copyright ownership.  The ASF licenses this file
 * to you under the Apache License, Version 2.0 (the
 * "License"); you may not use this file except in compliance
 * with the License.  You may obtain a copy of the License at
 * <p>
 * http://www.apache.org/licenses/LICENSE-2.0
 * <p>
 * Unless required by applicable law or agreed to in writing, software
 * distributed under the License is distributed on an "AS IS" BASIS,
 * WITHOUT WARRANTIES OR CONDITIONS OF ANY KIND, either express or implied.
 * See the License for the specific language governing permissions and
 * limitations under the License.
 */
package org.apache.hadoop.ozone.freon;

import com.codahale.metrics.Timer;
import com.google.common.base.Preconditions;
import org.apache.hadoop.hdds.cli.HddsVersionProvider;
import org.apache.hadoop.hdds.conf.OzoneConfiguration;
import org.apache.hadoop.ozone.om.protocolPB.OzoneManagerProtocolClientSideTranslatorPB;
import java.util.concurrent.Callable;

import org.apache.hadoop.ozone.util.PayloadUtils;
import picocli.CommandLine.Command;
import picocli.CommandLine.Option;

import static org.apache.hadoop.ozone.common.PayloadUtils.generatePayloadBytes;

/**
 * Utility to generate RPC request to OM with or without payload.
 */
@Command(name = "om-echo",
        aliases = "ome",
        description =
                "Generate echo RPC request to the OM " +
                        "with or without payload. " +
                        "Max payload size is 2097151 KB",
        versionProvider = HddsVersionProvider.class,
        mixinStandardHelpOptions = true,
        showDefaultValues = true)
public class OmRPCLoadGenerator extends BaseFreonGenerator
        implements Callable<Void> {

  private Timer timer;
  private OzoneConfiguration configuration;
  private OzoneManagerProtocolClientSideTranslatorPB[] clients;
  private byte[] payloadReqBytes = new byte[0];
  private int payloadRespSize;
  @Option(names = {"--payload-req"},
          description =
                  "Specifies the size of payload in KB in RPC request. " +
                          "Max size is 2097151 KB",
          defaultValue = "0")
  private int payloadReqSizeKB = 0;

  @Option(names = {"--clients"},
      description =
          "Number of clients, defaults 1.",
      defaultValue = "1")
  private int clientsCount = 1;

  @Option(names = {"--payload-resp"},
          description =
                  "Specifies the size of payload in KB in RPC response. " +
                          "Max size is 2097151 KB",
          defaultValue = "0")
  private int payloadRespSizeKB = 0;

  @Option(names = {"--ratis"},
      description = "Write to Ratis log, skip flag for read-only EchoRPC " +
          "request")
  private boolean writeToRatis = false;

  @Override
  public Void call() throws Exception {
    Preconditions.checkArgument(payloadReqSizeKB >= 0,
            "OM echo request payload size should be positive value or zero.");
    Preconditions.checkArgument(payloadRespSizeKB >= 0,
            "OM echo response payload size should be positive value or zero.");

    configuration = createOzoneConfiguration();
    clients = new OzoneManagerProtocolClientSideTranslatorPB[clientsCount];
    for (int i = 0; i < clientsCount; i++) {
      clients[i] = createOmClient(configuration, null);
    }

    init();
<<<<<<< HEAD
    payloadReqBytes = generatePayloadBytes(payloadReqSizeKB);
    payloadRespSize = calculateMaxPayloadSize(payloadRespSizeKB);
=======
    payloadReqBytes = PayloadUtils.generatePayload(payloadSizeInBytes(payloadReqSizeKB));
    payloadRespSize = payloadSizeInBytes(payloadRespSizeKB);
>>>>>>> 3f1a7edf
    timer = getMetrics().timer("rpc-payload");
    try {
      runTests(this::sendRPCReq);
    } finally {
      for (int i = 0; i < clientsCount; i++) {
        if (clients[i] != null) {
          clients[i].close();
        }
      }
    }
    return null;
  }

  private int payloadSizeInBytes(int payloadSizeKB) {
    return payloadSizeKB > 0 ? payloadSizeKB * 1024 : 0;
  }

  private void sendRPCReq(long l) throws Exception {
    timer.time(() -> {
      clients[(int) (l % clientsCount)].echoRPCReq(payloadReqBytes,
              payloadRespSize, writeToRatis);
      return null;
    });
  }
}

<|MERGE_RESOLUTION|>--- conflicted
+++ resolved
@@ -28,22 +28,20 @@
 import picocli.CommandLine.Command;
 import picocli.CommandLine.Option;
 
-import static org.apache.hadoop.ozone.common.PayloadUtils.generatePayloadBytes;
-
 /**
  * Utility to generate RPC request to OM with or without payload.
  */
 @Command(name = "om-echo",
-        aliases = "ome",
-        description =
-                "Generate echo RPC request to the OM " +
-                        "with or without payload. " +
-                        "Max payload size is 2097151 KB",
-        versionProvider = HddsVersionProvider.class,
-        mixinStandardHelpOptions = true,
-        showDefaultValues = true)
+    aliases = "ome",
+    description =
+        "Generate echo RPC request to the OM " +
+            "with or without payload. " +
+            "Max payload size is 2097151 KB",
+    versionProvider = HddsVersionProvider.class,
+    mixinStandardHelpOptions = true,
+    showDefaultValues = true)
 public class OmRPCLoadGenerator extends BaseFreonGenerator
-        implements Callable<Void> {
+    implements Callable<Void> {
 
   private Timer timer;
   private OzoneConfiguration configuration;
@@ -51,10 +49,10 @@
   private byte[] payloadReqBytes = new byte[0];
   private int payloadRespSize;
   @Option(names = {"--payload-req"},
-          description =
-                  "Specifies the size of payload in KB in RPC request. " +
-                          "Max size is 2097151 KB",
-          defaultValue = "0")
+      description =
+          "Specifies the size of payload in KB in RPC request. " +
+              "Max size is 2097151 KB",
+      defaultValue = "0")
   private int payloadReqSizeKB = 0;
 
   @Option(names = {"--clients"},
@@ -64,10 +62,10 @@
   private int clientsCount = 1;
 
   @Option(names = {"--payload-resp"},
-          description =
-                  "Specifies the size of payload in KB in RPC response. " +
-                          "Max size is 2097151 KB",
-          defaultValue = "0")
+      description =
+          "Specifies the size of payload in KB in RPC response. " +
+              "Max size is 2097151 KB",
+      defaultValue = "0")
   private int payloadRespSizeKB = 0;
 
   @Option(names = {"--ratis"},
@@ -78,9 +76,9 @@
   @Override
   public Void call() throws Exception {
     Preconditions.checkArgument(payloadReqSizeKB >= 0,
-            "OM echo request payload size should be positive value or zero.");
+        "OM echo request payload size should be positive value or zero.");
     Preconditions.checkArgument(payloadRespSizeKB >= 0,
-            "OM echo response payload size should be positive value or zero.");
+        "OM echo response payload size should be positive value or zero.");
 
     configuration = createOzoneConfiguration();
     clients = new OzoneManagerProtocolClientSideTranslatorPB[clientsCount];
@@ -89,13 +87,8 @@
     }
 
     init();
-<<<<<<< HEAD
-    payloadReqBytes = generatePayloadBytes(payloadReqSizeKB);
-    payloadRespSize = calculateMaxPayloadSize(payloadRespSizeKB);
-=======
     payloadReqBytes = PayloadUtils.generatePayload(payloadSizeInBytes(payloadReqSizeKB));
     payloadRespSize = payloadSizeInBytes(payloadRespSizeKB);
->>>>>>> 3f1a7edf
     timer = getMetrics().timer("rpc-payload");
     try {
       runTests(this::sendRPCReq);
@@ -116,9 +109,8 @@
   private void sendRPCReq(long l) throws Exception {
     timer.time(() -> {
       clients[(int) (l % clientsCount)].echoRPCReq(payloadReqBytes,
-              payloadRespSize, writeToRatis);
+          payloadRespSize, writeToRatis);
       return null;
     });
   }
-}
-
+}