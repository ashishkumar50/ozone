--- conflicted
+++ resolved
@@ -386,10 +386,6 @@
       // Send ACK back to SCM as long as meta updated
       // TODO Or we should wait until the blocks are actually deleted?
       if (!containerBlocks.isEmpty()) {
-<<<<<<< HEAD
-        int successCount = 0, failedCount = 0;
-=======
->>>>>>> 92483818
 
         for (DeleteBlockTransactionResult result : blockDeletionACK.getResultsList()) {
           boolean success = result.getSuccess();
