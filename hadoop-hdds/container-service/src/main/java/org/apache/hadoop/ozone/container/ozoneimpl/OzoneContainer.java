--- conflicted
+++ resolved
@@ -66,11 +66,8 @@
 import org.apache.hadoop.hdds.utils.db.Table;
 import org.apache.hadoop.hdds.utils.db.TableIterator;
 import org.apache.hadoop.ozone.HddsDatanodeService;
-<<<<<<< HEAD
 import org.apache.hadoop.ozone.container.checksum.ContainerChecksumTreeManager;
-=======
 import org.apache.hadoop.ozone.container.common.DatanodeLayoutStorage;
->>>>>>> 5c5db8e9
 import org.apache.hadoop.ozone.container.common.helpers.ContainerMetrics;
 import org.apache.hadoop.ozone.container.common.impl.BlockDeletingService;
 import org.apache.hadoop.ozone.container.common.impl.ContainerSet;
@@ -225,11 +222,7 @@
           Handler.getHandlerForContainerType(
               containerType, conf,
               context.getParent().getDatanodeDetails().getUuidString(),
-<<<<<<< HEAD
-              containerSet, volumeSet, metrics, icrSender, checksumTreeManager));
-=======
-              containerSet, volumeSet, volumeChoosingPolicy, metrics, icrSender));
->>>>>>> 5c5db8e9
+              containerSet, volumeSet, volumeChoosingPolicy, metrics, icrSender, checksumTreeManager));
     }
 
     SecurityConfig secConf = new SecurityConfig(conf);
