--- conflicted
+++ resolved
@@ -247,17 +247,13 @@
     }
     kvContainerData.setDbFile(dbFile);
 
-<<<<<<< HEAD
     boolean bCheckChunksFilePath =
         config.getBoolean(
             DatanodeConfiguration.
               OZONE_DATANODE_CHECK_EMPTY_CONTAINER_ON_DISK_ON_DELETE,
             DatanodeConfiguration.
               OZONE_DATANODE_CHECK_EMPTY_CONTAINER_ON_DISK_ON_DELETE_DEFAULT);
-    if (kvContainerData.getSchemaVersion().equals(OzoneConsts.SCHEMA_V3)) {
-=======
     if (kvContainerData.hasSchema(OzoneConsts.SCHEMA_V3)) {
->>>>>>> 7f11b7b5
       try (DBHandle db = BlockUtils.getDB(kvContainerData, config)) {
         populateContainerMetadata(kvContainerData,
             db.getStore(), bCheckChunksFilePath);
