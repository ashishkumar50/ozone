--- conflicted
+++ resolved
@@ -184,10 +184,7 @@
    * Returns if there are no blocks in the container.
    * @param store DBStore
    * @param containerData Container to check
-<<<<<<< HEAD
    * @param bCheckChunksFilePath Whether to check chunksfilepath has any blocks
-=======
->>>>>>> ac0bf1b9
    * @return true if the directory containing blocks is empty
    * @throws IOException
    */
