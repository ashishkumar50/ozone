--- conflicted
+++ resolved
@@ -37,11 +37,8 @@
 import org.apache.hadoop.hdds.scm.node.SCMNodeMetrics;
 import org.apache.hadoop.hdds.scm.server.SCMStorageConfig;
 import org.apache.hadoop.hdds.server.events.EventQueue;
-<<<<<<< HEAD
 import org.apache.hadoop.hdds.upgrade.HDDSLayoutVersionManager;
 import org.apache.hadoop.metrics2.MetricsRecordBuilder;
-=======
->>>>>>> 375da4d2
 
 import static java.lang.Thread.sleep;
 import static org.apache.hadoop.test.MetricsAsserts.assertGauge;
@@ -104,10 +101,9 @@
    *
    */
   @Test
-  public void testHBProcessing() {
+  public void testHBProcessing() throws InterruptedException {
     long hbProcessed = getCounter("NumHBProcessed");
 
-<<<<<<< HEAD
     NodeReportProto nodeReport = createNodeReport();
 
     LayoutVersionManager versionManager = nodeManager.getLayoutVersionManager();
@@ -116,9 +112,6 @@
         .setMetadataLayoutVersion(versionManager.getMetadataLayoutVersion())
         .build();
     nodeManager.processHeartbeat(registeredDatanode, layoutInfo);
-=======
-    nodeManager.processHeartbeat(registeredDatanode);
->>>>>>> 375da4d2
 
     assertEquals("NumHBProcessed", hbProcessed + 1,
         getCounter("NumHBProcessed"));
@@ -201,22 +194,11 @@
 
     nodeManager.processNodeReport(registeredDatanode, nodeReport);
 
-<<<<<<< HEAD
     MetricsRecordBuilder metricsSource = getMetrics(SCMNodeMetrics.SOURCE_NAME);
 
-    assertGauge("HealthyReadOnlyNodes", 1, metricsSource);
-    assertGauge("StaleNodes", 0, metricsSource);
-    assertGauge("DeadNodes", 0, metricsSource);
-    assertGauge("DecommissioningNodes", 0, metricsSource);
-    assertGauge("DecommissionedNodes", 0, metricsSource);
-    assertGauge("DiskCapacity", 100L, metricsSource);
-    assertGauge("DiskUsed", 10L, metricsSource);
-    assertGauge("DiskRemaining", 90L, metricsSource);
-    assertGauge("SSDCapacity", 0L, metricsSource);
-    assertGauge("SSDUsed", 0L, metricsSource);
-    assertGauge("SSDRemaining", 0L, metricsSource);
-=======
-    assertGauge("InServiceHealthyNodes", 1,
+    assertGauge("InServiceHealthyNodes", 0,
+        getMetrics(SCMNodeMetrics.class.getSimpleName()));
+    assertGauge("InServiceHealthyReadonlyNodes", 1,
         getMetrics(SCMNodeMetrics.class.getSimpleName()));
     assertGauge("InServiceStaleNodes", 0,
         getMetrics(SCMNodeMetrics.class.getSimpleName()));
@@ -246,18 +228,6 @@
         getMetrics(SCMNodeMetrics.class.getSimpleName()));
     assertGauge("InMaintenanceDeadNodes", 0,
         getMetrics(SCMNodeMetrics.class.getSimpleName()));
-    assertGauge("DiskCapacity", 100L,
-        getMetrics(SCMNodeMetrics.class.getSimpleName()));
-    assertGauge("DiskUsed", 10L,
-        getMetrics(SCMNodeMetrics.class.getSimpleName()));
-    assertGauge("DiskRemaining", 90L,
-        getMetrics(SCMNodeMetrics.class.getSimpleName()));
-    assertGauge("SSDCapacity", 0L,
-        getMetrics(SCMNodeMetrics.class.getSimpleName()));
-    assertGauge("SSDUsed", 0L,
-        getMetrics(SCMNodeMetrics.class.getSimpleName()));
-    assertGauge("SSDRemaining", 0L,
-        getMetrics(SCMNodeMetrics.class.getSimpleName()));
     assertGauge("MaintenanceDiskCapacity", 0L,
         getMetrics(SCMNodeMetrics.class.getSimpleName()));
     assertGauge("MaintenanceDiskUsed", 0L,
@@ -282,7 +252,6 @@
         getMetrics(SCMNodeMetrics.class.getSimpleName()));
     assertGauge("DecommissionedSSDRemaining", 0L,
         getMetrics(SCMNodeMetrics.class.getSimpleName()));
->>>>>>> 375da4d2
 
     LayoutVersionManager versionManager = nodeManager.getLayoutVersionManager();
     LayoutVersionProto layoutInfo = LayoutVersionProto.newBuilder()
@@ -292,8 +261,8 @@
     nodeManager.processHeartbeat(registeredDatanode, layoutInfo);
     sleep(4000);
     metricsSource = getMetrics(SCMNodeMetrics.SOURCE_NAME);
-    assertGauge("HealthyReadOnlyNodes", 0, metricsSource);
-    assertGauge("HealthyNodes", 1, metricsSource);
+    assertGauge("InServiceHealthyReadonlyNodes", 0, metricsSource);
+    assertGauge("InServiceHealthyNodes", 1, metricsSource);
 
   }
 
