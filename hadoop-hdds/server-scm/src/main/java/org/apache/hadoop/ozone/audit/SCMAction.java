--- conflicted
+++ resolved
@@ -55,9 +55,6 @@
   RESET_DELETED_BLOCK_RETRY_COUNT,
   TRANSFER_LEADERSHIP,
   GET_FAILED_DELETED_BLOCKS_TRANSACTION,
-<<<<<<< HEAD
-  RECONCILE_CONTAINER;
-=======
   GET_CONTAINER_REPLICAS,
   GET_CONTAINERS_ON_DECOM_NODE,
   DECOMMISSION_NODES,
@@ -71,8 +68,8 @@
   DECOMMISSION_SCM,
   GET_METRICS,
   QUERY_NODE,
-  GET_PIPELINE;
->>>>>>> 5c5db8e9
+  GET_PIPELINE,
+  RECONCILE_CONTAINER;
 
   @Override
   public String getAction() {
