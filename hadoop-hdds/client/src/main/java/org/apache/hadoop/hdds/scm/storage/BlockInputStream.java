--- conflicted
+++ resolved
@@ -35,11 +35,7 @@
 import java.util.function.Function;
 import org.apache.hadoop.hdds.client.BlockID;
 import org.apache.hadoop.hdds.client.StandaloneReplicationConfig;
-<<<<<<< HEAD
 import org.apache.hadoop.hdds.protocol.datanode.proto.ContainerProtos;
-import org.apache.hadoop.hdds.protocol.datanode.proto.ContainerProtos.ContainerCommandResponseProto;
-=======
->>>>>>> 102ae3fd
 import org.apache.hadoop.hdds.protocol.datanode.proto.ContainerProtos.BlockData;
 import org.apache.hadoop.hdds.protocol.datanode.proto.ContainerProtos.ChunkInfo;
 import org.apache.hadoop.hdds.protocol.datanode.proto.ContainerProtos.ContainerCommandResponseProto;
@@ -283,7 +279,17 @@
       try {
         return getBlockDataUsingSCClient();
       } catch (IOException e) {
-        LOG.warn("Failed to get blockData using short-circuit client", e);
+        if (e instanceof StorageContainerException) {
+          // getBlock may return exceptions like
+          // "StorageContainerException: Unable to find the block with bcsID 3275. Container 1 bcsId is 3261."
+          // when local datanode is not the leader of pipeline and hasn't finished the putBlock execution
+          // with the expected bcsID
+          if (LOG.isDebugEnabled()) {
+            LOG.debug("Failed to get blockData using short-circuit client", e);
+          }
+        } else {
+          LOG.warn("Failed to get blockData using short-circuit client", e);
+        }
         // acquire client again if xceiverClientGrpc is not acquired.
         acquireClient();
       }
